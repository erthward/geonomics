class MatingRaster:
    def __init__(self, params):
        self.dims = params['dims']
        self.mating_radius = params['mating_radius']
<<<<<<< HEAD

        #
        x = self.dims[0] / (2 * self.mating_radius)
        y = self.dims[0] / (2 * self.mating_radius)

        self.offset1 = [[set() for i in range(int(x))] for j in range(int(y))]
        self.offset2 = [[set() for i in range(int(x))] for j in range(int(y))]

    def add(self, ind):

        x_index = round(ind.x, self.mating_radius - int(self.mating_radius))
        y_index = round(ind.y, self.mating_radius - int(self.mating_radius))
        self.offset1[int(x_index)][int(y_index)].add(ind)

        x2_index = round(ind.x, self.mating_radius - int(0.5 * self.mating_radius))
        y2_index = round(ind.y, self.mating_radius - int(0.5 * self.mating_radius))
        self.offset2[int(x2_index)][int(y2_index)].add(ind)

    def remove(self, ind):
        self.offset1.remove(ind)
        self.offset2.remove(ind)

    def move(self, ind, newpos):
        self.remove(ind)
        ind.x = newpos[0]
        ind.y = newpos[1]
        self.add(ind)

=======
        self.grid_size = 2 * self.mating_radius

        self.x = self.dims[0] / self.grid_size
        self.y = self.dims[0] / self.grid_size

        self.offset1 = [[set() for _ in range(int(self.x) + 1)] for j in range(int(self.y) + 1)]
        self.offset2 = [[set() for _ in range(int(self.x) + 1)] for j in range(int(self.y) + 1)]
>>>>>>> a48905f3

    def add(self, ind):
        self.__add(ind.x, ind.y, ind)

    def remove(self, ind):
        self.__remove(ind.x, ind.y, ind)
        return None

<<<<<<< HEAD

    def move(self, old_pos, new_pos):
        self.__remove(old_pos[0], old_pos[1])
        self.__add(new_pos[0], new_pos[1])
=======
    def move(self, old_pos, new_pos, ind):
        self.__remove(old_pos[0], old_pos[1], ind)
        self.__add(new_pos[0], new_pos[1], ind)
>>>>>>> a48905f3
        return None

    #########################
    # Private Methods Below #
    #########################

    def __get_set(self, x_pos, y_pos):
        # TODO: notimplemented
        set1 = self.offset1[int(x_pos)][int(y_pos)]
        set2 = self.offset1[int(x_pos + self.mating_radius)][int(y_pos + self.mating_radius)]
        return set1, set2

    def __add(self, x_pos, y_pos, ind):
        # private method
        set1, set2 = self.__get_set(x_pos, y_pos)
        set1.add(ind)
        set2.add(ind)
        return None

    def __remove(self, x_pos, y_pos, ind):
        # private method
        set1, set2 = self.__get_set(x_pos, y_pos)
        set1.remove(ind)
        set2.remove(ind)
        return None<|MERGE_RESOLUTION|>--- conflicted
+++ resolved
@@ -2,36 +2,7 @@
     def __init__(self, params):
         self.dims = params['dims']
         self.mating_radius = params['mating_radius']
-<<<<<<< HEAD
 
-        #
-        x = self.dims[0] / (2 * self.mating_radius)
-        y = self.dims[0] / (2 * self.mating_radius)
-
-        self.offset1 = [[set() for i in range(int(x))] for j in range(int(y))]
-        self.offset2 = [[set() for i in range(int(x))] for j in range(int(y))]
-
-    def add(self, ind):
-
-        x_index = round(ind.x, self.mating_radius - int(self.mating_radius))
-        y_index = round(ind.y, self.mating_radius - int(self.mating_radius))
-        self.offset1[int(x_index)][int(y_index)].add(ind)
-
-        x2_index = round(ind.x, self.mating_radius - int(0.5 * self.mating_radius))
-        y2_index = round(ind.y, self.mating_radius - int(0.5 * self.mating_radius))
-        self.offset2[int(x2_index)][int(y2_index)].add(ind)
-
-    def remove(self, ind):
-        self.offset1.remove(ind)
-        self.offset2.remove(ind)
-
-    def move(self, ind, newpos):
-        self.remove(ind)
-        ind.x = newpos[0]
-        ind.y = newpos[1]
-        self.add(ind)
-
-=======
         self.grid_size = 2 * self.mating_radius
 
         self.x = self.dims[0] / self.grid_size
@@ -39,7 +10,6 @@
 
         self.offset1 = [[set() for _ in range(int(self.x) + 1)] for j in range(int(self.y) + 1)]
         self.offset2 = [[set() for _ in range(int(self.x) + 1)] for j in range(int(self.y) + 1)]
->>>>>>> a48905f3
 
     def add(self, ind):
         self.__add(ind.x, ind.y, ind)
@@ -48,17 +18,9 @@
         self.__remove(ind.x, ind.y, ind)
         return None
 
-<<<<<<< HEAD
-
-    def move(self, old_pos, new_pos):
-        self.__remove(old_pos[0], old_pos[1])
-        self.__add(new_pos[0], new_pos[1])
-=======
     def move(self, old_pos, new_pos, ind):
         self.__remove(old_pos[0], old_pos[1], ind)
         self.__add(new_pos[0], new_pos[1], ind)
->>>>>>> a48905f3
-        return None
 
     #########################
     # Private Methods Below #
@@ -66,8 +28,16 @@
 
     def __get_set(self, x_pos, y_pos):
         # TODO: notimplemented
-        set1 = self.offset1[int(x_pos)][int(y_pos)]
-        set2 = self.offset1[int(x_pos + self.mating_radius)][int(y_pos + self.mating_radius)]
+        x_index = round(ind.x, self.mating_radius - int(self.mating_radius))
+        y_index = round(ind.y, self.mating_radius - int(self.mating_radius))
+        set1 = self.offset1[int(x_index)][int(y_index)]
+
+        x2_index = round(ind.x, self.mating_radius - int(0.5 * self.mating_radius))
+        y2_index = round(ind.y, self.mating_radius - int(0.5 * self.mating_radius))
+        set2 = self.offset2[int(x2_index)][int(y2_index)]
+
+        # set1 = self.offset1[int(x_pos)][int(y_pos)]
+        # set2 = self.offset1[int(x_pos + self.mating_radius)][int(y_pos + self.mating_radius)]
         return set1, set2
 
     def __add(self, x_pos, y_pos, ind):
