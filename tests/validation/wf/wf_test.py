--- conflicted
+++ resolved
@@ -9,12 +9,8 @@
 import pandas as pd
 import os
 
-<<<<<<< HEAD
 orig_params = gnx.read_parameters_file(('/home/deth/Desktop/UCB'
                                         '/research/projects/sim/geonomics/'
-=======
-orig_params = gnx.read_parameters_file(('/home/deth/Desktop/geonomics/'
->>>>>>> f74b0a2d
                                         'tests/validation/wf/wf_params.py'))
 
 # set some image params
@@ -224,6 +220,4 @@
 ax = fig_hist.axes[0]
 ax.tick_params(labelsize=ticklabelsize)
 ax.set_xlabel('persistence time (time steps)', size=20)
-ax.set_ylabel('count', size=20)
-
-
+ax.set_ylabel('count', size=20)