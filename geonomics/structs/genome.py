#!/usr/bin/python
# genome.py

# flake8: noqa


'''
Classes, associated methods, and supporting functions for all genomic
components
'''

# geonomics imports
from geonomics.ops import mutation
from geonomics.utils.viz import _check_display

# other imports
import numpy as np
import pandas as pd
from numpy import random as r
import matplotlib as mpl
_check_display()
import matplotlib.pyplot as plt
from collections import OrderedDict as OD
import warnings
import random
import bisect

######################################
# -----------------------------------#
# CLASSES ---------------------------#
# -----------------------------------#
######################################


<<<<<<< HEAD
class _RecombinationPaths:
    def __init__(self, L, recomb_events=None, fixed_r=None):
        self._L = L
        self.recomb_events = recomb_events
        self._fixed_r = fixed_r
        self._gen_paths_ad_hoc = self.recomb_events is None

    def _get_events(self, n):
        if self._gen_paths_ad_hoc:
            events = _get_bitarray_subsetters_fixed_r(n, self._L, self._fixed_r)
        else:
            events = random.sample(self.recomb_events, n)
        return events
=======
# an error to raise if a simulation is not given enough neutral loci to fit
# the total number of expected mutations over the total parameterized runtime
# under the infinite sites model
class MutationRateError(Exception):
    pass
>>>>>>> 72b163e1


class Recombinations:
    def __init__(self, L, positions, n, r_distr_alpha, r_distr_beta,
                 recomb_rates):
        # genome length
        self._L = L
        # organize the potential recombination breakpoint positions
        if positions is None:
            positions = np.arange(self._L)
        else:
            positions.sort()
        # number of recombination events to simulate and cache for the model
        # NOTE: the higher this number, the more accurately geonomics
        #       will simulate the stipulated recombination rates
        self._n = n
        # alpha and beta parameters for the beta distribution from which
        # recombination rates can be drawn
        self._r_distr_alpha = r_distr_alpha
        self._r_distr_beta = r_distr_beta
        # set the potential recombination breakpoints, their recombination
        # rates, and the cache of simulated recombination events to be used
        # by the model
        (self._positions,
         self._rates,
         self._events) = _draw_recombination_events(self._n, positions,
                                                  self._r_distr_alpha,
                                                  self._r_distr_beta,
                                                  recomb_rates)

    def _get_events(self, size):
        events = random.sample(self._events, size)
        return events


   # take a recombination event key and a parent's node ids,
   # return a zip object containing 
        # 1.) node id for parent's id (corresponding to the id in the
        # tskit.TableCollection.nodes table);
<<<<<<< HEAD
        # 2.) left edge of the segment;
        # 3.) right edge
    def _get_recomb_segment_info(self, recomb_breakpoints, node_ids):
        # NOTE: THIS WILL ONLY WORK FOR DIPLOIDY!
        start_homologue = np.random.binomial(1, 0.5)
        # get left and right ends of each segment
        L = [0] + [*recomb_breakpoints]
        R = [*recomb_breakpoints] + [self._L]
        # NOTE: adding start_homologue to n then taking modulus 2 gives us an
        #       alternating list of 0s & 1s,
        #       regardless of whether the start homologue is 0 or 1
        homologues = [(n + start_homologue) % 2 for n in range(len(L))]
        homol_nodes = node_ids[homologues]
        segs = zip(homol_nodes, L, R)
        return segs
=======
        # 2.) left end of the segment (inclusive, according to tskit)
        # 3.) right end (exclusive)
    def _get_recombination_seg_info(self, start_homologue, event_key,
                                    node_ids):
        # NOTE: adding 0.5 to all recombination breakpoints, to indicate
        # that reocmbination 'actually' happens halfway between a pair of loci,
        # (i.e. it actually subsets Individuals' genomes in that way)
        # without having the hold all the 0.5's in the Recombinations._events
        # data struct (to save on memory)
        left = np.array([0] + [*self._events[event_key] + 0.5])
        right = np.array([*self._events[event_key] + 0.5] + [self._L])
        homologue_nodes = node_ids[[(i + start_homologue) % 2 for i in range(
                                                                   len(left))]]
        seg_info = zip(homologue_nodes, left, right)
        return seg_info


    def _get_recombination_subsetter(self, start_homologue, locs, event_key):
        homol_idxs = [(start_homologue + bisect.bisect_left(
                        self._events[event_key], loc) % 2) % 2 for loc in locs]
        locus_idxs = range(len(locs))
        subsetter = (locus_idxs, homol_idxs)
        return subsetter
>>>>>>> 72b163e1


class Trait:
    def __init__(self, idx, name, phi, n_loci, mu, layer, alpha_distr_mu,
                 alpha_distr_sigma, max_alpha_mag, gamma, univ_adv):
        self.idx = idx
        self.name = name
        self.phi = phi
        self.n_loci = n_loci
        if mu is None:
            mu = 0
        self.mu = mu
        self.lyr_num = layer
        self.alpha_distr_mu = alpha_distr_mu
        self.alpha_distr_sigma = alpha_distr_sigma
        self.max_alpha_mag = max_alpha_mag
        self.gamma = gamma
        self.univ_adv = univ_adv

        self.loci = np.int64([])
        self.loc_idx = np.int64([])
        self.alpha = np.array([])

    def _get_phi(self, spp, individs=None):
        if type(self.phi) in (float, int):
            if individs is not None:
                phi = np.array([self.phi]*len(individs))
            else:
                phi = np.array([self.phi]*len(spp))
        else:
            if individs is not None:
                cells = dict(zip([*spp], spp.cells))
                cells = np.vstack([cells[k] for k in individs])
                phi = self.phi[cells[:, 1], cells[:, 0]]
            else:
                phi = self.phi[spp.cells[:, 1], spp.cells[:, 0]]
        return(phi)

    def _set_loci(self, loci):
        # set the loci
        self.loci = np.hstack((self.loci, np.array([*loci])))
        self.loci.sort()
        # set the number of loci
        self.n_loci = self.loci.size

    def _set_loc_idx(self, nonneut_loci):
        # set an index of the loci's indices in the nonneut_loci object,
        # to use when subsetting for the trait's genotypes
        self.loc_idx = np.array([np.where(
                                nonneut_loci == n)[0][0] for n in self.loci])

    def _add_locus(self, locus, alpha, idx):
        # get insertion index for the locus 
        insert_pt = bisect.bisect_left(self.loci, locus)
        # insert in the loci
        self.loci = np.hstack((self.loci[:insert_pt],
                               locus,
                               self.loci[insert_pt:]))

        # insert the effect size for the locus
        self.alpha= np.hstack((self.alpha[:insert_pt],
                               alpha,
                               self.alpha[insert_pt:]))

        # insert in the loc_idx
        # NOTE: add 1 to all superseding locus indexes, to account for
        # locus newly inserted into genotype arrays
        self.loc_idx = np.hstack((self.loc_idx[:insert_pt],
                                  idx,
                                  self.loc_idx[insert_pt:] + 1))

        # increment the number of loci
        self.n_loci += 1


class GenomicArchitecture:
    def __init__(self, dom, g_params, land, recomb_rates=None,
                 recomb_positions=None):
        # ploidy (NOTE: for now will be 2 by default; later could consider
        # enabling polyploidy)
        self.x = 2
        # total length (i.e. number of markers)
        self.L = g_params.L
        # placeholder for the starting allele freqs for all loci
        self.p = None
        # True/False regarding whether to allow a locus to affect the
        # phenotype of more than one trait; defaults to False
        self.pleiotropy = g_params.pleiotropy
        # array of dominance values for all loci
        self.dom = dom
        # set the _use_dom attribute based on whether any loci have a 1 for
        # their dominance value
        self._use_dom = np.any(self.dom)
        # whether or not to use sexes for this species
        self.sex = g_params.sex

<<<<<<< HEAD
        # The recombination-paths object will be assigned here; used to
        # speed up large quantities of binomial draws needed for recombination
        self._recomb_events = None
        # Get the allow_ad_hoc_recomb param, to determine whether or not to
        # allow the model to simulate recombination paths ad hoc (rather than
        # generate them at the beginning and then shuffle and draw from them
        # during the model run)
        # NOTE: this only works for homogeneous recombination across a genome
        # NOTE: this is significantly slower than pre-
        # generated recomb paths for combinations of large values of L (genome
        # size) and large values of N (mean pop size), but it allows combos of
        # very large values of those params to be run with less memory expense,
        # and it models exact recombination, rather than approximating it
        self._allow_ad_hoc_recomb = g_params.allow_ad_hoc_recomb
=======
>>>>>>> 72b163e1
        # genome-wide neutral mutation rate
        self.mu_neut = g_params.mu_neut
        # array to keep track of all loci that don't influence the
        # phenotypes of any trait; defaults to all loci, then will be updated
        self.neut_loci = np.array(range(self.L))
        # array to keep track of all loci that influence the phenotype of at
        # least one trait; after burn-in, will be updated as needed
        self.nonneut_loci = np.array([])

        # genome-wide deleterious mutation rate
        self.mu_delet = g_params.mu_delet
        self.delet_alpha_distr_shape = g_params.delet_alpha_distr_shape
        self.delet_alpha_distr_scale = g_params.delet_alpha_distr_scale


        # arrays to track deleterious loci, their genotype indices, and their
        # strengths of selection
        self.delet_loci = np.int64([])
        self.delet_loc_idx = np.int64([])
        self.delet_loci_s = np.array([])

        # add a dict of Trait objects, if necessary
        self.traits = None
        if 'traits' in [*g_params]:
            self.traits = _make_traits(g_params.traits, land)

        # set self._mu_tot, the total per-site, per-generation mutation rate
        mus = [mu for mu in (self.mu_neut, self.mu_delet) if mu is not None]
        if self.traits is not None:
            mus = mus + [trt.mu for trt in self.traits.values()]
        self._mu_tot = sum(mus)

        # set a placeholder for the species' mutable loci
        # (to be filled after burn-in)
        self._mutables = None

        # attribute that will be replaced with the estimated total number of
        # mutations per iteration, once it's estimated at the end of the first
        # burn-in
        self._mut_fns = self._make_mut_fns_dict()
        # set ._planned_muts to None, for now (this is not yet implemented,
        # but thinking about it
        self._planned_muts = None

        # The recombination-paths object will be assigned here; used to
        # speed up large quantities of binomial draws needed for recombination
        self.recombinations = Recombinations(self.L, recomb_positions,
                                             g_params.n_recomb_sims,
                                             g_params.r_distr_alpha,
                                             g_params.r_distr_beta,
                                             recomb_rates)

    # method to make a _mut_fns dict, containing a function
    # for each type of mutation for this species
    def _make_mut_fns_dict(self):
        mut_fns = {}
        if self.mu_neut > 0:
            def neut_fn(spp, offspring):
                return(mutation._do_neutral_mutation(spp, offspring))
            mut_fns.update({'neut': neut_fn})
        if self.mu_delet > 0:
            def delet_fn(spp, offspring):
                return(mutation._do_deleterious_mutation(spp, offspring))
            mut_fns.update({'delet': delet_fn})
        if self.traits is not None:
            for trait_num in self.traits:
                if self.traits[trait_num].mu > 0:
                    def trait_fn(spp, offspring, trait_num=trait_num):
                        return(mutation._do_trait_mutation(spp, offspring,
                                                           [trait_num]))
                    mut_fns.update({'t%i' % trait_num: trait_fn})
        return mut_fns

    # method to draw mutation types for any number of mutations chosen
    # to occur in a given timestep
    def _draw_mut_types(self, num):
        type_dict = {'neut': self.mu_neut,
                     'delet': self.mu_delet}
        if self.traits is not None:
            trait_dict = {'t%i' % (k): v.mu for k, v in self.traits.items()}
            type_dict.update(trait_dict)
        types = []
        probs = []
        for k, v in type_dict.items():
            types.append(k)
            probs.append(v)
        probs = [p/sum(probs) for p in probs]
        choices = r.choice(types, p=probs, size=num, replace=True)
        return(choices)

    # method for drawing an effect size for one or many loci
    def _draw_trait_alpha(self, trait_num, n=1):
        mu = self.traits[trait_num].alpha_distr_mu
        sigma = self.traits[trait_num].alpha_distr_sigma
        max_alpha_mag = self.traits[trait_num].max_alpha_mag
        if max_alpha_mag is not None:
            min_alpha = -1 * max_alpha_mag
            max_alpha = max_alpha_mag
        else:
            min_alpha = max_alpha = max_alpha_mag
        # use mu value as the fixed effect size, if sigma is 0
        if sigma == 0:
            alpha = mu * np.array([1 - (i % 2)*2 for i in range(n)])
        else:
            alpha = r.normal(self.traits[trait_num].alpha_distr_mu,
                             self.traits[trait_num].alpha_distr_sigma, n)
            if max_alpha_mag is not None:
                alpha = np.clip(alpha, min_alpha, max_alpha)
        # otherwise use mu and sigma to draw effects from
        # (because effects will be added to 0)
        if self.traits[trait_num].n_loci == 1:
            alpha = np.abs(alpha)
        return(alpha)

    # method for drawing new deleterious mutational fitness effects
    def _draw_delet_s(self):
        s = r.gamma(self.delet_alpha_distr_shape, self.delet_alpha_distr_scale)
        s = min(s, 1)
        return(s)

    # method for assigning loci to traits
    def _set_trait_loci(self, trait_num, mutational=False,
                        loci=None, alpha=None):
        # if this is not the result of a point mutation, but instead
        # either an initial setup or manually introduced, then grab the
        # number of loci to be assigned
        if not mutational:
            n = self.traits[trait_num].n_loci
            assert n <= self.L, ("The number of loci parameterized for "
                                 "trait number %i ('n_loci') is greater "
                                 "than the length of the genome!")
        # otherwise, assign a single locus
        else:
            n = 1
        if loci is not None:
            if not np.iterable(loci):
                loci = [loci]
            assert len(set([*loci])) == len(loci), ("Some of the trait "
                                                    "loci provided appear "
                                                    "to be repeated.")
        # else, draw loci randomly, either allowing pleiotropy or not
        elif not self.pleiotropy:
            loci = set(r.choice(self.neut_loci, size=n, replace=False))
        elif self.pleiotropy:
            loci = set(r.choice(range(self.L), size=n, replace=False))
        # update the trait's loci
        self.traits[trait_num]._set_loci(loci)
        # add these loci to self.non-neutral and remove from
        # self.neut_loci, to keep track of all loci underlying any
        # traits (for purpose of avoiding pleiotropy)
        self.nonneut_loci = np.array(sorted([*self.nonneut_loci] + [*loci]))
        self.neut_loci = np.array(sorted([*set(self.neut_loci).difference(
                                                    set(self.nonneut_loci))]))
        # if the effect size(s) is/are provided, use those
        if alpha is not None:
            if not np.iterable(alpha):
                alpha = np.array([alpha])
            effects = np.array([*alpha])
        # else, draw effects from a Gaussian dist with mean 0 and sigma
        # provided by trait params (as per e.g. Yeaman and Whitlock 2011)
        else:
            effects = self._draw_trait_alpha(trait_num, n)
        # if this is drawing the effect of a monogenic trait's locus (i.e. if
        # it's drawing only one value, but it's not mutational), then coerce
        # the effects to [0.5]
        if not mutational and n == 1:
            effects = np.array([0.5])
        # check that loci and effects are of equal length
        assert len(loci) == len(effects), ('Lengths of the two arrays '
                                           'containing the new trait loci and '
                                           'their effects are not equal.')
        # then add the effects to the trait's alpha array
        self.traits[trait_num].alpha = np.hstack((self.traits[trait_num].alpha,
                                                  effects))

<<<<<<< HEAD
    # method for creating and assigning the r_lookup attribute
    #def _make_recomb_paths(self):
    #    self._recomb_paths = _RecombinationPaths(self.L,
    #                                             *_make_recomb_paths_bitarrays(self))

    # create and assign the recomb events' breakpoints
    def _make_recomb_events(self):
        self._recomb_events = _RecombinationPaths(self.L,
                                                 _calc_recomb_breakpoints(
                                                 self.p))
=======
    # add a nonneutral locus to the genomic architecture
    # NOTE: either trait_nums or delet_s must be non-None,
    # and trait_nums must be iterable (if not None)
    def _add_nonneut_locus(self, locus, trait_nums=None, delet_s=None):
        # remove from the neut_loci array
        self.neut_loci = np.delete(self.neut_loci,
                                   np.where(self.neut_loci == locus))
        # add the locus to the nonneut_loci array
        idx = bisect.bisect_left(self.nonneut_loci, locus)
        self.nonneut_loci = np.hstack((self.nonneut_loci[:idx],
                                       locus,
                                       self.nonneut_loci[idx:]))

        # add the locus to either trait loci, if necessary
        if trait_nums is not None and delet_s is None:
            for n in trait_nums:
                alpha = self._draw_trait_alpha(n)[0]
                self.traits[n]._add_locus(locus, alpha, idx)
        # or else add to the deleterious loci
        elif delet_s is not None and trait_nums is None:
            del_idx = bisect.bisect_left(self.delet_loci, locus)
            # add the locus, its genome-index (for subsetting individuals'
            # genomes when calculating fitness), and its strength of selection
            # to the deleterious locus trackers
            self.delet_loci = np.hstack((self.delet_loci[:del_idx],
                                         locus,
                                         self.delet_loci[del_idx:]))
            self.delet_loc_idx = np.hstack((self.delet_loc_idx[:del_idx],
                                         idx,
                                         self.delet_loc_idx[del_idx:]))
            self.delet_loci_s = np.hstack((self.delet_loci_s[:del_idx],
                                         delet_s,
                                         self.delet_loci_s[del_idx:]))

        #TODO REMOVE NEXT 2 LINES AFTER TESTING
        else:
            assert True == False, "BOTH TRAITS_NUMS AND DELET_S CANT BE NONE!"

        return idx

>>>>>>> 72b163e1

    # method for plotting all allele frequencies for the species
    def _plot_allele_frequencies(self, spp):
        speciome = np.stack([ind.g for ind in spp.values()])
        freqs = speciome.sum(axis=2).sum(axis=0) / (2*speciome.shape[0])
        plt.plot(range(self.L), self.p, ':r', label='start freq.')
        plt.plot(range(self.L), freqs, '-b', label='curr. freq.')
        plt.xlabel('locus')
        plt.ylabel('frequency')
        plt.legend()
        plt.show()

    # method for pickling a genomic architecture
    def _write_pickle(self, filename):
        import cPickle
        with open(filename, 'wb') as f:
            cPickle.dump(self, f)


######################################
# -----------------------------------#
# FUNCTIONS -------------------------#
# -----------------------------------#
######################################

# generate allele_freqs
def _draw_allele_freqs(l):
    return(r.beta(1, 1, l))


def _make_traits(traits_params, land):
    params_copy = {**traits_params}
    # and set each Layer number using Layer names
    for k, v in params_copy.items():
        # the first time this is run during a model with random
        # communities at each iteration, the layer identified in
        # the traits_params will be a string indicating the layer's name
        if isinstance(v.layer, str):
            lyr_num = [num for num, lyr in land.items(
                                                ) if lyr.name == v.layer]
        # the second and later times it's run during such a model (see
        # previous comment), it will already have been swapped out for an int
        # indicating the layer's index num
        elif isinstance(v.layer, int):
            lyr_num = [num for num, lyr in land.items(
                                                ) if lyr.idx == v.layer]
        assert len(lyr_num) == 1, ("Expected to find a single Layer with "
                                   "the Layer name indicated for Trait %s, "
                                   "but instead found "
                                   "%i.") % (k, len(lyr_num))
        v['layer'] = lyr_num[0]
    # then for each of i traits, unpack the ith components of the remaining
    # params to create the trait dict
    traits = {n: Trait(n, k_v[0], **k_v[1]) for n, k_v in enumerate(
                                                        params_copy.items())}
    # for all monogenic traits, if the trait doesn't already have a 0 mutation
    # rate then coerce it to 0
    # NOTE: this is the because there is a good reason to use 0 as the 
    # baseline phenotype for monogenic traits but 0.5 as the baseline
    # for multilocus traits (to preserve symmetry of ability for individuals
    # to have phenotypes beyond 0 and 1 for a multilocus trait and thus
    # experience stabilizing selection within their optimal habitat), but
    # this means that there would be a huge problem if a monogenic trait
    # underwent an adaptive mutation and became polyenic bceause all of the
    # individuals' phenotypes would suddenly have to be recalculated and would
    # suddenly completely change
    for n, trt in traits.items():
        if trt.n_loci == 1:
            if trt.mu != 0:
                warnings.warn(("Coercing Trait %i ('%s') to a "
                               "0 mutation rate because it is monogenic."))
                trt.mu = 0
    return(traits)


# simulate recombination events
def _draw_recombination_events(n, positions, alpha=None, beta=None,
                               recomb_rates=None):
    """
    NOTE: Positions and recomb_rates must be provided already sorted!
    """
    positions = [*positions]
    # optimize the data type, to save some memory
    if len(positions) <= 2**16:
        positions = np.int16(np.array(positions))
    else:
<<<<<<< HEAD
        L = g_params.L

        # if either or both distribution parameters are None, then set all
        # recomb rates to 0.5
        if (g_params.r_distr_alpha is None and g_params.r_distr_beta is None):
            recomb_array = np.array([0.5]*L)
        # or fix the recomb rates at r_distr_alpha if it has a numeric value
        # but r_distr_beta is None
        elif ((g_params.r_distr_alpha is not None)
              and (g_params.r_distr_beta is None)):
            recomb_array = np.array([g_params.r_distr_alpha]*L)
        # or throw an error if r_distr_beta is non-None but alpha is None
        elif ((g_params.r_distr_alpha is None)
              and (g_params.r_distr_beta is not None)):
            raise ValueError(("The genomic architecture's 'r_distr_beta' "
                              "argument cannot have a numeric value if "
                              "'r_distr_alpha' is None."))
        # or if they both have numeric values, then draw the recombination
        # rates from a beta distribution
        else:
            recomb_array = np.clip(r.beta(a=g_params.r_distr_alpha,
                                   b=g_params.r_distr_beta, size=L),
                                   a_min=0, a_max=0.5)

        return(recomb_array)


def _get_chrom_breakpoints(l_c, L):
    breakpoints = np.array([0]+list(np.cumsum(sorted(l_c))[:-1]))
    assert_msg = ("The breakpoints assigned will not produce chromosomes "
                  "of the correct length.")
    assert np.alltrue(np.diff(np.array(
        list(breakpoints) + [L])) == np.array(sorted(l_c))), assert_msg
    return(breakpoints)


# carry out recombination using lookup array in a GenomicArchitecture object
def _make_recombinants(r_lookup, n_recombinants):
    recombinants = np.array([r.choice(r_lookup[i, ],
                            size=n_recombinants,
                            replace=True) for i in range(len(r_lookup))])
    recombinants = np.cumsum(recombinants, axis=0) % 2
    return(recombinants)


# method to simulate recombination for a genomic arch with a fixed recomb rate
def _get_bitarray_subsetters_fixed_r(n, L, fixed_r):
    # TODO: make this work for n individs at once!
    indep_assort = r.binomial(n=1, p=0.5, size=n).reshape((n, 1))
    n_recombs = r.binomial(n=n*(L-1), p=fixed_r)
    sites = r.choice(a=range(n*(L-1)), size=n_recombs, replace=False)
    recombs = np.zeros(n*(L-1))
    recombs[sites] = 1
    recombs = np.cumsum(recombs.reshape((n,L-1)), axis=1) % 2
    paths = np.hstack((indep_assort, (recombs + indep_assort) % 2))
    subsetters = [_make_bitarray_recomb_subsetter(path) for path in paths]
    #conglom_subsetter = _make_bitarray_recomb_subsetter(paths.flatten())
    #subsetters = [*np.array(conglom_subsetter).reshape((n, 2 * L))]
    return subsetters


def _make_recomb_array(g_params, recomb_values):
    # get L (num of loci) and l_c (if provided; num of loci per
    # chromsome) from the genome params dict
    L = g_params.L
    if ('l_c' in g_params.keys() and g_params['l_c'] is None
            and len(g_params['l_c']) > 1):
        l_c = g_params.l_c
        # and if l_c provided, check chrom lenghts sum to total number of loci
        assert sum(l_c) == L, ("The chromosome lengths provided do not sum to "
                               "the number of loci provided.")
    else:
        l_c = [L]

    # if g_params.recomb_array (i.e a linkage map) manually provided (will
    # break if not a list, tuple, or np.array), then set that as the
    # recomb_array, and check that len(recomb_array) == L
    if recomb_values is not None:
        assert len(recomb_values) == L, ("The length of the the table is the "
                                         "custom genomic-architecture file "
                                         "must be equal to the stipulated "
                                         "genome length ('L').")
        recomb_array = recomb_values[:]

    # otherwise, create recomb array
    else:
        # if a custom recomb_fn is provided, grab it
        if 'recomb_rate_custom_fn' in g_params.values():
            if g_params['recomb_rate_custom_fn'] is not None:
                recomb_rate_fn = g_params.recomb_rate_custom_fn
                assert callable(recomb_rate_fn), ("The 'recomb_rate_custom_fn'"
                                                  " provided in the "
                                                  "parameters appears not "
                                                  "to be defined properly as "
                                                  "a callable function.")
                # then call the _draw_r() function for each locus,
                # using custom recomb_fn
                recomb_array = _draw_r(g_params, recomb_fn=recomb_rate_fn)

        # otherwise, use the default _draw_r function to draw recomb rates
        else:
            recomb_array = _draw_r(g_params)

    # if more than one chromosome (i.e. if l_c provided in g_params dict and of
    # length >1), set recomb rate at the appropriate chrom breakpoints to 0.5
    if len(l_c) > 1:
        bps = _get_chrom_breakpoints(l_c, L)
        recomb_array[bps] = 0.5
    # NOTE: Always set the first locus r = 0.5, to ensure independent
    # assortment of homologous chromosomes
    recomb_array[0] = 0.5

    return(recomb_array, sorted(l_c))


# draw n sets of recombination breakpoints, to be used for n recomb events
def _calc_recomb_breakpoints(p, n_sets=100_000):
    sets = [np.where(np.random.binomial(1, p[1:]))[0] + 1 for _ in range(
                                                                       n_sets)]
    return sets


# function to create a lookup array, for raster recombination of larger
# numbers of loci on the fly
# NOTE: size argument ultimately determines the minimum distance between
# probabilities (i.e. recombination rates) that can be modeled this way
def _make_recomb_paths_bitarrays(genomic_architecture,
                                 lookup_array_size=10000,
                                 n_recomb_paths_tot=100000):
    # only make bitarrays if recombination rates are heterogeneous
    if (len(np.unique(genomic_architecture.r[1:])) > 1
        or not genomic_architecture._allow_ad_hoc_recomb):

        if genomic_architecture._n_recomb_paths_mem is not None:
            lookup_array_size = genomic_architecture._n_recomb_paths_mem

        if genomic_architecture._n_recomb_paths_tot is not None:
            n_recomb_paths_tot = genomic_architecture._n_recomb_paths_tot

        # raise a warning if the smallest recombination rate is smaller
        # than the precision that can be modeled using the chosen number
        # of recombination paths to be held in memory (i.e. n_recomb_paths_mem,
        # in the params file; lookup_array_size in the arguments here)
        if 1/lookup_array_size > min(genomic_architecture.r):
            warnings.warn(("The number of recombination paths to be held in "
                           "memory (i.e. parameter 'n_recomb_paths_mem' in the"
                           " parameters file) provides for less precision in "
                           "Geonomics' approximation of recombination rates "
                           "than the minimum non-zero recombination rate "
                           "stipulated in your genomic architecture. (The "
                           "precision of this estimation is determined by "
                           "1/n_recomb_paths_mem.) Consider either increasing "
                           "n_recomb_paths_mem or increasing your minimum "
                           "non-zero recombination rate."))

        lookup_array = np.zeros((len(genomic_architecture.r),
                                 lookup_array_size), dtype=np.int8)

        for i, rate in enumerate(genomic_architecture.r):
            # NOTE: taking the max of the count within lookup_array_size that
            # represents the recombination rate and the integer of testing
            # rate != 0 ensures that for every nonzero recombination rate
            # we get at least a single recombination path that recombines
            # at that locus
            lookup_array[i, 0:max(int(round(lookup_array_size * rate)),
                                  int(rate != 0))] = 1

        recomb_paths = _make_recombinants(lookup_array, n_recomb_paths_tot).T
        bitarrays = tuple([_make_bitarray_recomb_subsetter(
                                                    p) for p in recomb_paths])

        # and set fixed_r to None
        fixed_r = None

    # instead, if recombination rates are homogeneous, then just return None
    # for the bitarrays, and return the fixed recombination rate as fixed_r,
    # because recombinants will be quickly generated on the fly
=======
        positions = np.int32(np.array(positions))
    if recomb_rates is not None:
        assert len(r) == len(positions), ("Lengths of provided recombination "
                                          "rates and recombination "
                                          "positions don't match!")
    elif (alpha is not None and beta is not None):
        recomb_rates = np.clip(np.random.beta(a=alpha, b=beta,
                                              size=len(positions)),
                               a_min=0, a_max=0.5)
    elif alpha is not None:
        recomb_rates = np.ones(len(positions)) * alpha
>>>>>>> 72b163e1
    else:
        recomb_rates = np.ones(len(positions)) * 0.5
    events = [positions[np.where(r.binomial(1,
                                            recomb_rates))] for _ in range(n)]
    # recast it as an int-keyed dict, so that when I use the recombination
    # events to simulate recombination I don't have to pass around the long
    # arrays, but instead can just random keys to index them out on the fly
    events = dict(zip(range(len(events)), events))
    return (np.array([*positions]), recomb_rates, events)


# build the genomic architecture
def _make_genomic_architecture(spp_params, land):
    # get the genome parameters
    g_params = spp_params.gen_arch
    # get the custom genomic-architecture file, if provided
    gen_arch_file = None
    if 'gen_arch_file' in g_params.keys():
        if g_params.gen_arch_file is not None:
            gen_arch_file = pd.read_csv(g_params.gen_arch_file)
            # ensure that trait and alpha columns are strings to start (because
            # in many cases alpha would likely read in as a float, if each row
            # has at most one alpha value because there's no pleiotropy, but in
            # case of pleiotropy I need to be able to use the str.split method
            # on each row's values further down)
            gen_arch_file['trait'] = [str(v) for v in gen_arch_file['trait']]
            gen_arch_file['alpha'] = [str(v) for v in gen_arch_file['alpha']]
            assert (np.all(
                (gen_arch_file['dom'] == 0) + gen_arch_file['dom'] == 1)), (
                "The 'dom' column of the custom genomic architecture file "
                "must contain only 0s and 1s (where 0 indicates codominance "
                "of the 0 and 1 alleles, 1 indicates that the 1 allele "
                "is dominant).")
            # check that each trait has in that file the number of loci
            # indicated by n_loci in that trait's params dict
            if 'traits' in [*g_params]:
                all_traits = [trt.strip() for row in [val.split(
                    ',') for val in gen_arch_file['trait']] for trt in row]
                for trt_name, trt in g_params.traits.items():
                    n_loci_in_file = sum(
                                    [trt == trt_name for trt in all_traits])
                    assert_msg = ("The number of times a Trait is appears "
                                  "in the custom genomic architecture file "
                                  "must be equivalent to the number of loci "
                                  "subtending that Trait as indicated by the "
                                  "'n_loci' key in its section of the "
                                  "parameters file.")

                    assert n_loci_in_file == trt.n_loci, assert_msg

    # get the sex parameter and add it as an item in g_params
    g_params['sex'] = spp_params.mating.sex

    # get the custom recomb_rates and recomb_positions from the
    # custom gen-arch file, if provided
    # NOTE: add 0.5 to each locus' position, because each recombination rate
    #       stipulated in gen_arch file is construed as the recombination rate
    #       at the midway point between that locus and the subsequent one
    recomb_rates = None
    recomb_positions = None
    if gen_arch_file is not None:
        recomb_rates = gen_arch_file['r'].values[:-1]
        recomb_positions = gen_arch_file['locus'].values[:-1] + 0.5

    # set locus-wise dominance values for the 1-alleles, using the 'dom' value
    # in the gen_arch params, unless a gen_arch_file was provided
    if gen_arch_file is None:
        # create an L-length array of boolean integers (where 0 = codominance,
        # 1 = dominance)
        dom = np.array([int(g_params.dom)] * g_params.L)
    else:
        # get the 'dom' column from the gen_arch_file
        dom = gen_arch_file['dom'].values

    # now make the gen_arch object
    gen_arch = GenomicArchitecture(dom, g_params, land,
                                   recomb_rates, recomb_positions)

    # set the loci and effect sizes for each trait, using the custom gen-arch
    # file, if provided
    if gen_arch_file is not None:
        # convert the trait names in the 'trait' column of the file into
        # lists of their trait numbers (i.e. their keys in the gen_arch
        # traits dict)
        trt_names_nums = {
            trt.name: num for num, trt in gen_arch.traits.items()}
        gen_arch_file['trait'] = [[trt_names_nums[
            val] for val in [x.strip() for x in row.split(
            ',')] if val in trt_names_nums] for row in gen_arch_file['trait']]
        # turn the values in the 'alpha' column into lists of
        # values, by splitting on commas
        # (this will allow people to assign a single locus
        # to more than one trait, i.e. to model pleiotropy)
        gen_arch_file['alpha'] = [
            [*map(float, row.split(','))] for row in gen_arch_file['alpha']]
        # get the loci and effect sizes for each trait
        loci = {}
        alphas = {}
        for trt_num in gen_arch.traits.keys():
            loci[trt_num] = np.array([*gen_arch_file['locus']])[
                [trt_num in row for row in gen_arch_file['trait']]]
            alphas[trt_num] = np.concatenate([np.array(row['alpha'])[
                [n == trt_num for n in row[
                    'trait']]] for i, row in gen_arch_file.iterrows()])
        # check that we got the same length of loci and effect sizes for
        # a trait, for all traits
        for trt_num in loci.keys():
            assert_msg = ("Expected to receive the same number of loci and "
                          "alphas (i.e. effect sizes) for trait number %i, "
                          "but instead got %i loci and %i "
                          "alphas.") % (trt_num, len(loci[trt_num]),
                                        len(alphas[trt_num]))

            assert len(loci[trt_num]) == len(alphas[trt_num]), assert_msg

        # add the loci and effect sizes for each of the traits to the
        # Trait object in the GenomicArchitecture
        for trait_num in gen_arch.traits.keys():
            gen_arch._set_trait_loci(trait_num, mutational=False,
                                     loci=loci[trait_num],
                                     alpha=alphas[trait_num])
    # or else randomly set the loci and effect sizes for each trait
    else:
        if gen_arch.traits is not None:
            for trait_num in gen_arch.traits.keys():
                gen_arch._set_trait_loci(trait_num, mutational=False)

    # now that all nonneutral loci have been selected, 
    # set each trait's loc_idx (which maps a trait's numeric loci to
    # their index positions in individuals' genomes)
    for trt in gen_arch.traits.values():
        trt._set_loc_idx(gen_arch.nonneut_loci)

    assert_msg = ("The union of the gen_arch.neut_loci and "
                  "gen_arch.nonneut_loci sets does not contain all loci "
                  "indicated by gen_arch.L")
    assert len(set(range(gen_arch.L)).difference(
        set(gen_arch.neut_loci).union(
        set(gen_arch.nonneut_loci)))) == 0, assert_msg

<<<<<<< HEAD
    # create the r_lookup attribute
    gen_arch._make_recomb_events()
=======
    # draw locus-wise 1-allele frequencies, unless provided in
    # custom gen-arch file
    if gen_arch_file is None:
        if g_params.start_p_fixed is not None:
            assert 0 <= g_params.start_p_fixed <= 1, ("If a starting allele "
                                                      "frequency value is "
                                                      "provided then it must "
                                                      "be between 0 and 1.")
            gen_arch.p = np.array([g_params.start_p_fixed]*g_params.L)
            if g_params.start_neut_zero:
                gen_arch.p[gen_arch.neut_loci] = 0
        else:
            gen_arch.p = _draw_allele_freqs(g_params.L)
    else:
        gen_arch.p = gen_arch_file['p'].values
>>>>>>> 72b163e1

    return gen_arch


# reset genomes after burn-in
def _check_mutation_rates(gen_arch, est_tot_muts, burn_T, T):
    # if there do not appear to be enough space in the simulated genome for
    # the expected number of mutations then warn the user of that
    if est_tot_muts > 0.75 * len(
        [loc for loc in range(
                    gen_arch.L) if loc not in gen_arch.nonneut_loci]):
        raise MutationRateError(("This species has been "
                                 "parameterized with too few neutral "
                                 "loci to accommodate the expected "
                                 "number of mutations. (Geonomics only "
                                 "uses an infinite sites model.) "
                                 "Please tweak some combination of "
                                 "the genome length, model run time, "
                                 "or mutation rates."))


    # skip this step and force the neutral mutation rate to 0, if there are no
    # neutral loci in the genome as it was configured
    if len(gen_arch.neut_loci) == 0:
        raise MutationRateError(("This species has been parameterized "
                                 "with non-zero mutation rates but "
                                 "without any neutral loci, leaving no target "
                                 "for mutations. Please tweak the genome "
                                 "length and/or mutation rates."))
        gen_arch.mu_neut = 0
        gen_arch.mu_delet = 0
        for trt in gen_arch.traits.values():
            trt.mu = 0
    # or just outright skip this step if the parameterization included only
    # mutation rates of 0
    elif gen_arch._mu_tot == 0:
        pass
    # otherwise, set the mutable loci
    else:
        mutables = [*set(range(gen_arch.L)).difference(
                                            set(gen_arch.nonneut_loci))]
        r.shuffle(mutables)
        gen_arch._mutables = [*mutables]
    return


# function to generate mutations, after burn-in,
# and to assign them to a species' TableCollection's  current nodes,
# to produce the starting 1-allele frequencies parameterized for the species
def _make_starting_mutations(spp, tables):
    # get the starting frequencies for each site
    start_freqs = spp.gen_arch.p

    # get a set of all homologues, as tuples of (individual id, homologue idx)
    homologues = [*zip(np.repeat([*spp], 2),
                         [*range(spp.gen_arch.x)] * len(spp))]

    # make mutations for each site
    for site, freq in enumerate(start_freqs):
        # generate the number of mutations for this locus
        n_mutations = int(round(2 * len(spp) * freq, 0))
        # make sure we don't mutate either all or none of the population's
        # homologues, unless called for
        if n_mutations == len(spp) * 2 and freq < 1:
            n_mutations -= 1
        if n_mutations == 0 and freq > 0:
            n_mutations = 1
        #randomly choose and mutate n_mutations homologues from the population 
        np.random.shuffle(homologues)
        homologues_to_mutate = homologues[:n_mutations]
        for ind, homol in homologues_to_mutate:
            # create a mutation in the individual's genome, if this is a
            # non-neutral locus
            if site in spp.gen_arch.nonneut_loci:
                spp[ind].g[np.where(spp.gen_arch.nonneut_loci == site),
                           homol] = 1
            # get the homologue's nodes-table id,
            # then add a row to the mutations table
            node_id = spp[ind]._nodes_tab_ids[homol]
            tables.mutations.add_row(site, node=node_id, parent=-1,
                                     derived_state='1')

    return


# method for loading a pickled genomic architecture
def read_pickled_genomic_architecture(filename):
    import cPickle
    with open(filename, 'rb') as f:
        gen_arch = cPickle.load(f)
    return gen_arch<|MERGE_RESOLUTION|>--- conflicted
+++ resolved
@@ -32,27 +32,11 @@
 ######################################
 
 
-<<<<<<< HEAD
-class _RecombinationPaths:
-    def __init__(self, L, recomb_events=None, fixed_r=None):
-        self._L = L
-        self.recomb_events = recomb_events
-        self._fixed_r = fixed_r
-        self._gen_paths_ad_hoc = self.recomb_events is None
-
-    def _get_events(self, n):
-        if self._gen_paths_ad_hoc:
-            events = _get_bitarray_subsetters_fixed_r(n, self._L, self._fixed_r)
-        else:
-            events = random.sample(self.recomb_events, n)
-        return events
-=======
 # an error to raise if a simulation is not given enough neutral loci to fit
 # the total number of expected mutations over the total parameterized runtime
 # under the infinite sites model
 class MutationRateError(Exception):
     pass
->>>>>>> 72b163e1
 
 
 class Recombinations:
@@ -92,23 +76,6 @@
    # return a zip object containing 
         # 1.) node id for parent's id (corresponding to the id in the
         # tskit.TableCollection.nodes table);
-<<<<<<< HEAD
-        # 2.) left edge of the segment;
-        # 3.) right edge
-    def _get_recomb_segment_info(self, recomb_breakpoints, node_ids):
-        # NOTE: THIS WILL ONLY WORK FOR DIPLOIDY!
-        start_homologue = np.random.binomial(1, 0.5)
-        # get left and right ends of each segment
-        L = [0] + [*recomb_breakpoints]
-        R = [*recomb_breakpoints] + [self._L]
-        # NOTE: adding start_homologue to n then taking modulus 2 gives us an
-        #       alternating list of 0s & 1s,
-        #       regardless of whether the start homologue is 0 or 1
-        homologues = [(n + start_homologue) % 2 for n in range(len(L))]
-        homol_nodes = node_ids[homologues]
-        segs = zip(homol_nodes, L, R)
-        return segs
-=======
         # 2.) left end of the segment (inclusive, according to tskit)
         # 3.) right end (exclusive)
     def _get_recombination_seg_info(self, start_homologue, event_key,
@@ -132,7 +99,6 @@
         locus_idxs = range(len(locs))
         subsetter = (locus_idxs, homol_idxs)
         return subsetter
->>>>>>> 72b163e1
 
 
 class Trait:
@@ -156,19 +122,11 @@
         self.loc_idx = np.int64([])
         self.alpha = np.array([])
 
-    def _get_phi(self, spp, individs=None):
+    def _get_phi(self, spp):
         if type(self.phi) in (float, int):
-            if individs is not None:
-                phi = np.array([self.phi]*len(individs))
-            else:
-                phi = np.array([self.phi]*len(spp))
+            phi = np.array([self.phi]*len(spp))
         else:
-            if individs is not None:
-                cells = dict(zip([*spp], spp.cells))
-                cells = np.vstack([cells[k] for k in individs])
-                phi = self.phi[cells[:, 1], cells[:, 0]]
-            else:
-                phi = self.phi[spp.cells[:, 1], spp.cells[:, 0]]
+            phi = self.phi[spp.cells[:, 1], spp.cells[:, 0]]
         return(phi)
 
     def _set_loci(self, loci):
@@ -229,23 +187,6 @@
         # whether or not to use sexes for this species
         self.sex = g_params.sex
 
-<<<<<<< HEAD
-        # The recombination-paths object will be assigned here; used to
-        # speed up large quantities of binomial draws needed for recombination
-        self._recomb_events = None
-        # Get the allow_ad_hoc_recomb param, to determine whether or not to
-        # allow the model to simulate recombination paths ad hoc (rather than
-        # generate them at the beginning and then shuffle and draw from them
-        # during the model run)
-        # NOTE: this only works for homogeneous recombination across a genome
-        # NOTE: this is significantly slower than pre-
-        # generated recomb paths for combinations of large values of L (genome
-        # size) and large values of N (mean pop size), but it allows combos of
-        # very large values of those params to be run with less memory expense,
-        # and it models exact recombination, rather than approximating it
-        self._allow_ad_hoc_recomb = g_params.allow_ad_hoc_recomb
-=======
->>>>>>> 72b163e1
         # genome-wide neutral mutation rate
         self.mu_neut = g_params.mu_neut
         # array to keep track of all loci that don't influence the
@@ -421,18 +362,6 @@
         self.traits[trait_num].alpha = np.hstack((self.traits[trait_num].alpha,
                                                   effects))
 
-<<<<<<< HEAD
-    # method for creating and assigning the r_lookup attribute
-    #def _make_recomb_paths(self):
-    #    self._recomb_paths = _RecombinationPaths(self.L,
-    #                                             *_make_recomb_paths_bitarrays(self))
-
-    # create and assign the recomb events' breakpoints
-    def _make_recomb_events(self):
-        self._recomb_events = _RecombinationPaths(self.L,
-                                                 _calc_recomb_breakpoints(
-                                                 self.p))
-=======
     # add a nonneutral locus to the genomic architecture
     # NOTE: either trait_nums or delet_s must be non-None,
     # and trait_nums must be iterable (if not None)
@@ -473,7 +402,6 @@
 
         return idx
 
->>>>>>> 72b163e1
 
     # method for plotting all allele frequencies for the species
     def _plot_allele_frequencies(self, spp):
@@ -560,185 +488,6 @@
     if len(positions) <= 2**16:
         positions = np.int16(np.array(positions))
     else:
-<<<<<<< HEAD
-        L = g_params.L
-
-        # if either or both distribution parameters are None, then set all
-        # recomb rates to 0.5
-        if (g_params.r_distr_alpha is None and g_params.r_distr_beta is None):
-            recomb_array = np.array([0.5]*L)
-        # or fix the recomb rates at r_distr_alpha if it has a numeric value
-        # but r_distr_beta is None
-        elif ((g_params.r_distr_alpha is not None)
-              and (g_params.r_distr_beta is None)):
-            recomb_array = np.array([g_params.r_distr_alpha]*L)
-        # or throw an error if r_distr_beta is non-None but alpha is None
-        elif ((g_params.r_distr_alpha is None)
-              and (g_params.r_distr_beta is not None)):
-            raise ValueError(("The genomic architecture's 'r_distr_beta' "
-                              "argument cannot have a numeric value if "
-                              "'r_distr_alpha' is None."))
-        # or if they both have numeric values, then draw the recombination
-        # rates from a beta distribution
-        else:
-            recomb_array = np.clip(r.beta(a=g_params.r_distr_alpha,
-                                   b=g_params.r_distr_beta, size=L),
-                                   a_min=0, a_max=0.5)
-
-        return(recomb_array)
-
-
-def _get_chrom_breakpoints(l_c, L):
-    breakpoints = np.array([0]+list(np.cumsum(sorted(l_c))[:-1]))
-    assert_msg = ("The breakpoints assigned will not produce chromosomes "
-                  "of the correct length.")
-    assert np.alltrue(np.diff(np.array(
-        list(breakpoints) + [L])) == np.array(sorted(l_c))), assert_msg
-    return(breakpoints)
-
-
-# carry out recombination using lookup array in a GenomicArchitecture object
-def _make_recombinants(r_lookup, n_recombinants):
-    recombinants = np.array([r.choice(r_lookup[i, ],
-                            size=n_recombinants,
-                            replace=True) for i in range(len(r_lookup))])
-    recombinants = np.cumsum(recombinants, axis=0) % 2
-    return(recombinants)
-
-
-# method to simulate recombination for a genomic arch with a fixed recomb rate
-def _get_bitarray_subsetters_fixed_r(n, L, fixed_r):
-    # TODO: make this work for n individs at once!
-    indep_assort = r.binomial(n=1, p=0.5, size=n).reshape((n, 1))
-    n_recombs = r.binomial(n=n*(L-1), p=fixed_r)
-    sites = r.choice(a=range(n*(L-1)), size=n_recombs, replace=False)
-    recombs = np.zeros(n*(L-1))
-    recombs[sites] = 1
-    recombs = np.cumsum(recombs.reshape((n,L-1)), axis=1) % 2
-    paths = np.hstack((indep_assort, (recombs + indep_assort) % 2))
-    subsetters = [_make_bitarray_recomb_subsetter(path) for path in paths]
-    #conglom_subsetter = _make_bitarray_recomb_subsetter(paths.flatten())
-    #subsetters = [*np.array(conglom_subsetter).reshape((n, 2 * L))]
-    return subsetters
-
-
-def _make_recomb_array(g_params, recomb_values):
-    # get L (num of loci) and l_c (if provided; num of loci per
-    # chromsome) from the genome params dict
-    L = g_params.L
-    if ('l_c' in g_params.keys() and g_params['l_c'] is None
-            and len(g_params['l_c']) > 1):
-        l_c = g_params.l_c
-        # and if l_c provided, check chrom lenghts sum to total number of loci
-        assert sum(l_c) == L, ("The chromosome lengths provided do not sum to "
-                               "the number of loci provided.")
-    else:
-        l_c = [L]
-
-    # if g_params.recomb_array (i.e a linkage map) manually provided (will
-    # break if not a list, tuple, or np.array), then set that as the
-    # recomb_array, and check that len(recomb_array) == L
-    if recomb_values is not None:
-        assert len(recomb_values) == L, ("The length of the the table is the "
-                                         "custom genomic-architecture file "
-                                         "must be equal to the stipulated "
-                                         "genome length ('L').")
-        recomb_array = recomb_values[:]
-
-    # otherwise, create recomb array
-    else:
-        # if a custom recomb_fn is provided, grab it
-        if 'recomb_rate_custom_fn' in g_params.values():
-            if g_params['recomb_rate_custom_fn'] is not None:
-                recomb_rate_fn = g_params.recomb_rate_custom_fn
-                assert callable(recomb_rate_fn), ("The 'recomb_rate_custom_fn'"
-                                                  " provided in the "
-                                                  "parameters appears not "
-                                                  "to be defined properly as "
-                                                  "a callable function.")
-                # then call the _draw_r() function for each locus,
-                # using custom recomb_fn
-                recomb_array = _draw_r(g_params, recomb_fn=recomb_rate_fn)
-
-        # otherwise, use the default _draw_r function to draw recomb rates
-        else:
-            recomb_array = _draw_r(g_params)
-
-    # if more than one chromosome (i.e. if l_c provided in g_params dict and of
-    # length >1), set recomb rate at the appropriate chrom breakpoints to 0.5
-    if len(l_c) > 1:
-        bps = _get_chrom_breakpoints(l_c, L)
-        recomb_array[bps] = 0.5
-    # NOTE: Always set the first locus r = 0.5, to ensure independent
-    # assortment of homologous chromosomes
-    recomb_array[0] = 0.5
-
-    return(recomb_array, sorted(l_c))
-
-
-# draw n sets of recombination breakpoints, to be used for n recomb events
-def _calc_recomb_breakpoints(p, n_sets=100_000):
-    sets = [np.where(np.random.binomial(1, p[1:]))[0] + 1 for _ in range(
-                                                                       n_sets)]
-    return sets
-
-
-# function to create a lookup array, for raster recombination of larger
-# numbers of loci on the fly
-# NOTE: size argument ultimately determines the minimum distance between
-# probabilities (i.e. recombination rates) that can be modeled this way
-def _make_recomb_paths_bitarrays(genomic_architecture,
-                                 lookup_array_size=10000,
-                                 n_recomb_paths_tot=100000):
-    # only make bitarrays if recombination rates are heterogeneous
-    if (len(np.unique(genomic_architecture.r[1:])) > 1
-        or not genomic_architecture._allow_ad_hoc_recomb):
-
-        if genomic_architecture._n_recomb_paths_mem is not None:
-            lookup_array_size = genomic_architecture._n_recomb_paths_mem
-
-        if genomic_architecture._n_recomb_paths_tot is not None:
-            n_recomb_paths_tot = genomic_architecture._n_recomb_paths_tot
-
-        # raise a warning if the smallest recombination rate is smaller
-        # than the precision that can be modeled using the chosen number
-        # of recombination paths to be held in memory (i.e. n_recomb_paths_mem,
-        # in the params file; lookup_array_size in the arguments here)
-        if 1/lookup_array_size > min(genomic_architecture.r):
-            warnings.warn(("The number of recombination paths to be held in "
-                           "memory (i.e. parameter 'n_recomb_paths_mem' in the"
-                           " parameters file) provides for less precision in "
-                           "Geonomics' approximation of recombination rates "
-                           "than the minimum non-zero recombination rate "
-                           "stipulated in your genomic architecture. (The "
-                           "precision of this estimation is determined by "
-                           "1/n_recomb_paths_mem.) Consider either increasing "
-                           "n_recomb_paths_mem or increasing your minimum "
-                           "non-zero recombination rate."))
-
-        lookup_array = np.zeros((len(genomic_architecture.r),
-                                 lookup_array_size), dtype=np.int8)
-
-        for i, rate in enumerate(genomic_architecture.r):
-            # NOTE: taking the max of the count within lookup_array_size that
-            # represents the recombination rate and the integer of testing
-            # rate != 0 ensures that for every nonzero recombination rate
-            # we get at least a single recombination path that recombines
-            # at that locus
-            lookup_array[i, 0:max(int(round(lookup_array_size * rate)),
-                                  int(rate != 0))] = 1
-
-        recomb_paths = _make_recombinants(lookup_array, n_recomb_paths_tot).T
-        bitarrays = tuple([_make_bitarray_recomb_subsetter(
-                                                    p) for p in recomb_paths])
-
-        # and set fixed_r to None
-        fixed_r = None
-
-    # instead, if recombination rates are homogeneous, then just return None
-    # for the bitarrays, and return the fixed recombination rate as fixed_r,
-    # because recombinants will be quickly generated on the fly
-=======
         positions = np.int32(np.array(positions))
     if recomb_rates is not None:
         assert len(r) == len(positions), ("Lengths of provided recombination "
@@ -750,7 +499,6 @@
                                a_min=0, a_max=0.5)
     elif alpha is not None:
         recomb_rates = np.ones(len(positions)) * alpha
->>>>>>> 72b163e1
     else:
         recomb_rates = np.ones(len(positions)) * 0.5
     events = [positions[np.where(r.binomial(1,
@@ -891,10 +639,6 @@
         set(gen_arch.neut_loci).union(
         set(gen_arch.nonneut_loci)))) == 0, assert_msg
 
-<<<<<<< HEAD
-    # create the r_lookup attribute
-    gen_arch._make_recomb_events()
-=======
     # draw locus-wise 1-allele frequencies, unless provided in
     # custom gen-arch file
     if gen_arch_file is None:
@@ -910,7 +654,6 @@
             gen_arch.p = _draw_allele_freqs(g_params.L)
     else:
         gen_arch.p = gen_arch_file['p'].values
->>>>>>> 72b163e1
 
     return gen_arch
 
@@ -993,6 +736,10 @@
             tables.mutations.add_row(site, node=node_id, parent=-1,
                                      derived_state='1')
 
+    # and then reset the individuals' phenotypes, if needed
+    if spp.gen_arch.traits is not None:
+        [ind._set_z(spp.gen_arch) for ind in spp.values()]
+
     return
 
 
