#!/usr/bin/python
#selection.py


'''
Functions to implement natural selection operations (aside from actual
mortality)
'''


import numpy as np
from collections import OrderedDict as OD


######################################
# -----------------------------------#
# FUNCTIONS -------------------------#
# -----------------------------------#
######################################

#Get the phenotypic value of an individual for a given trait
def _calc_phenotype(ind, gen_arch, trait):
    #get number of loci and their allelic effect sizes
    n_loci = trait.n_loci
    alpha = trait.alpha
    #get the mean genotype array (using the trait's locus index)
    genotype = np.mean(ind.g[trait.loc_idx], axis = 1)
    #use dominance, if required (to save considerable compute time otherwise)
    if gen_arch._use_dom:
        #get the dominance values
        dom = gen_arch.dom[trait.loci]
        #update the genotype array by accounting for dominance at each locus
        genotype = np.clip(genotype * (1 + dom), a_min = None, a_max = 1)
    #if polygenic, multiply genotype by alpha (i.e. effect size) 
    #at all loci, sum across loci, then add to 0.5 (the null phenotypic
    #value), to get phenotype
    if n_loci > 1:
        phenotype = 0.5 + sum(genotype*alpha)
    #else if monogenic, then mean genotype = phenotype
    else:
        phenotype = genotype[0]
    return(phenotype)


def _calc_fitness_one_trait(t, e, z, spp, individs=None):
    fit = 1 - t._get_phi(spp, individs=individs)*(abs((
                e[:,t.lyr_num]**(not t.univ_adv)) - z[:,t.idx])**t.gamma)
    return(fit)


def _calc_fitness_traits(spp, trait_num=None, individs=None):
    traits = spp.gen_arch.traits.values()
    #subset for single trait, if indicated
    if trait_num is not None:
        traits = [list(traits)[trait_num]]
    #get all individuals' environmental values
    e = spp._get_e(individs=individs)
    #get all individuals' phenotypes
    z = spp._get_z(individs=individs)
    #create lambda function with current e, z, and spp objects
    calc_fitness_lambda = lambda t: _calc_fitness_one_trait(t, e, z, spp,
                                                            individs)
    #map the calc_sngl_trait_fitness function to all traits, then
    #calculate overall fitness as product of
    #fitness for each trait
    fit = np.stack(list(map(calc_fitness_lambda, traits))).prod(axis = 0)
    #for polygenic traits, loci with very large effect sizes can 
    #generate fitnesses less than 0; correct for this
    fit = np.clip(fit, a_min = 0.001, a_max = None)
    return(fit)


def _calc_fitness_deleterious_mutations(spp, individs=None):
    #create an np.array that has individuals in rows and their
    #diploid genotypes for each of the deleterious loci in the cols
    #(0, 1, or 2, to facilitate the fitness math, because s values
    #(i.e. selection coefficients) are expressed per allele)
<<<<<<< HEAD
    delet_gts = spp._get_genotypes_or_phenotypes(
                                    loci=[*spp.gen_arch.delet_loci.keys()],
                                    individs=individs, biallelic=False,
                                    as_array=True)
    #delet_gts = {ind: np.sum(gt, axis=1) for ind, gt in delet_gts.items()}
    #deletome = np.vstack(delet_gts.values())
    fit = 1 - np.multiply(deletome, np.array(
                                        [*spp.gen_arch.delet_loci.values()]))
=======
    deletome = np.sum(np.stack([ind.g[
            spp.gen_arch.delet_loc_idx, :] for ind in spp.values()]), axis = 2)
    fit = 1 - np.multiply(deletome, spp.gen_arch.delet_loci_s)
>>>>>>> 72b163e1
    fit = fit.prod(axis = 1)
    return(fit)


#one function to calculate total fitness, including traits and deleterious
#loci, as applicable
def _calc_fitness(spp, trait_num=None, individs=None):
    if individs is None:
        individs=[*spp]
    #set a default w array
    w = np.array([1]*len(individs))
    #get trait-related fitness, if traits
    if (spp.gen_arch.traits is not None
        and len(spp.gen_arch.traits) > 0):
        w = w * _calc_fitness_traits(spp, trait_num = trait_num,
                                     individs=individs)
    #if fitness is not supposed to be calculated for a specific trait, and if 
    #species has deleterious mutations, then get the fitnesses related to 
    #the deleterious traits (i.e. operationalize background selection)
    if (trait_num is None and
        len(spp.gen_arch.delet_loci) > 0):
            w = w * _calc_fitness_deleterious_mutations(spp, individs=individs)
    return w


#Get the vector of mortalities (probabilies of death) for a 
#given density-dependent Pr(death) at a cell, the environmental value(s)
#at that cell, the phenotype(s) of the trait(s) for the individuals found
#there, and the selection coefficient(s) on the trait(s)
def _calc_prob_death(spp, d):
    #get the fitness values (while also setting all individ.fit attributes)
    w = spp._get_fit()[:len(d)]
    death_probs = 1-(1-d)*w
    assert (death_probs >= 0).all() and (death_probs <= 1).all(), ("Some "
                        "death-probability values outside the 0-to-1 range.")
    return(death_probs)
<|MERGE_RESOLUTION|>--- conflicted
+++ resolved
@@ -18,7 +18,7 @@
 # -----------------------------------#
 ######################################
 
-#Get the phenotypic value of an individual for a given trait
+#Get the phenotypic values of all individuals for a given trait
 def _calc_phenotype(ind, gen_arch, trait):
     #get number of loci and their allelic effect sizes
     n_loci = trait.n_loci
@@ -42,24 +42,23 @@
     return(phenotype)
 
 
-def _calc_fitness_one_trait(t, e, z, spp, individs=None):
-    fit = 1 - t._get_phi(spp, individs=individs)*(abs((
+def _calc_fitness_one_trait(t, e, z, spp):
+    fit = 1 - t._get_phi(spp)*(abs((
                 e[:,t.lyr_num]**(not t.univ_adv)) - z[:,t.idx])**t.gamma)
     return(fit)
 
 
-def _calc_fitness_traits(spp, trait_num=None, individs=None):
+def _calc_fitness_traits(spp, trait_num = None):
     traits = spp.gen_arch.traits.values()
     #subset for single trait, if indicated
     if trait_num is not None:
         traits = [list(traits)[trait_num]]
     #get all individuals' environmental values
-    e = spp._get_e(individs=individs)
+    e = spp._get_e()
     #get all individuals' phenotypes
-    z = spp._get_z(individs=individs)
+    z = spp._get_z()
     #create lambda function with current e, z, and spp objects
-    calc_fitness_lambda = lambda t: _calc_fitness_one_trait(t, e, z, spp,
-                                                            individs)
+    calc_fitness_lambda = lambda t: _calc_fitness_one_trait(t, e, z, spp)
     #map the calc_sngl_trait_fitness function to all traits, then
     #calculate overall fitness as product of
     #fitness for each trait
@@ -70,47 +69,33 @@
     return(fit)
 
 
-def _calc_fitness_deleterious_mutations(spp, individs=None):
+def _calc_fitness_deleterious_mutations(spp):
     #create an np.array that has individuals in rows and their
     #diploid genotypes for each of the deleterious loci in the cols
     #(0, 1, or 2, to facilitate the fitness math, because s values
     #(i.e. selection coefficients) are expressed per allele)
-<<<<<<< HEAD
-    delet_gts = spp._get_genotypes_or_phenotypes(
-                                    loci=[*spp.gen_arch.delet_loci.keys()],
-                                    individs=individs, biallelic=False,
-                                    as_array=True)
-    #delet_gts = {ind: np.sum(gt, axis=1) for ind, gt in delet_gts.items()}
-    #deletome = np.vstack(delet_gts.values())
-    fit = 1 - np.multiply(deletome, np.array(
-                                        [*spp.gen_arch.delet_loci.values()]))
-=======
     deletome = np.sum(np.stack([ind.g[
             spp.gen_arch.delet_loc_idx, :] for ind in spp.values()]), axis = 2)
     fit = 1 - np.multiply(deletome, spp.gen_arch.delet_loci_s)
->>>>>>> 72b163e1
     fit = fit.prod(axis = 1)
     return(fit)
 
 
 #one function to calculate total fitness, including traits and deleterious
 #loci, as applicable
-def _calc_fitness(spp, trait_num=None, individs=None):
-    if individs is None:
-        individs=[*spp]
+def _calc_fitness(spp, trait_num=None):
     #set a default w array
-    w = np.array([1]*len(individs))
+    w = np.array([1]*len(spp))
     #get trait-related fitness, if traits
     if (spp.gen_arch.traits is not None
         and len(spp.gen_arch.traits) > 0):
-        w = w * _calc_fitness_traits(spp, trait_num = trait_num,
-                                     individs=individs)
+        w = w * _calc_fitness_traits(spp, trait_num = trait_num)
     #if fitness is not supposed to be calculated for a specific trait, and if 
     #species has deleterious mutations, then get the fitnesses related to 
     #the deleterious traits (i.e. operationalize background selection)
     if (trait_num is None and
         len(spp.gen_arch.delet_loci) > 0):
-            w = w * _calc_fitness_deleterious_mutations(spp, individs=individs)
+            w = w * _calc_fitness_deleterious_mutations(spp)
     return w
 
 
@@ -120,7 +105,7 @@
 #there, and the selection coefficient(s) on the trait(s)
 def _calc_prob_death(spp, d):
     #get the fitness values (while also setting all individ.fit attributes)
-    w = spp._get_fit()[:len(d)]
+    w = spp._calc_fitness()
     death_probs = 1-(1-d)*w
     assert (death_probs >= 0).all() and (death_probs <= 1).all(), ("Some "
                         "death-probability values outside the 0-to-1 range.")
